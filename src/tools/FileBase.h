--- conflicted
+++ resolved
@@ -84,15 +84,12 @@
 /// It appends the desired suffix to the string. Notice that
 /// it conserves some suffix (e.g. gz/xtc/trr).
   static std::string appendSuffix(const std::string&path,const std::string&suffix);
-<<<<<<< HEAD
-=======
 private:
 /// Enforced suffix:
   std::string enforcedSuffix;
 /// If true, use enforcedSuffix, else get it from PlumedMain
   bool enforcedSuffix_;
 public:
->>>>>>> 811bcda0
 /// Link to an already open filed
   FileBase& link(FILE*);
 /// Link to a PlumedMain object
@@ -125,15 +122,12 @@
   bool FileExist(const std::string& path);
 /// Check if a file is open
   bool isOpen();
-<<<<<<< HEAD
 /// Retrieve the path
   std::string getPath()const;
 /// Retrieve the mode
   std::string getMode()const;
-=======
 /// Get the file suffix
   std::string getSuffix()const;
->>>>>>> 811bcda0
 };
 
 inline
