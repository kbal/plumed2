/* +++++++++++++++++++++++++++++++++++++++++++++++++++++++++++++++++++++++++
   Copyright (c) 2013-2015 The plumed team
   (see the PEOPLE file at the root of the distribution for a list of names)

   See http://www.plumed-code.org for more information.

   This file is part of plumed, version 2.

   plumed is free software: you can redistribute it and/or modify
   it under the terms of the GNU Lesser General Public License as published by
   the Free Software Foundation, either version 3 of the License, or
   (at your option) any later version.

   plumed is distributed in the hope that it will be useful,
   but WITHOUT ANY WARRANTY; without even the implied warranty of
   MERCHANTABILITY or FITNESS FOR A PARTICULAR PURPOSE.  See the
   GNU Lesser General Public License for more details.

   You should have received a copy of the GNU Lesser General Public License
   along with plumed.  If not, see <http://www.gnu.org/licenses/>.
+++++++++++++++++++++++++++++++++++++++++++++++++++++++++++++++++++++++++ */
#include "MultiColvarFunction.h"
#include "core/PlumedMain.h"
#include "core/ActionSet.h"
#include "tools/Pbc.h"
#include "MultiColvarBase.h"
#include "BridgedMultiColvarFunction.h"

namespace PLMD {
namespace multicolvar { 

void MultiColvarFunction::registerKeywords( Keywords& keys ){
  MultiColvarBase::registerKeywords( keys );
  keys.add("compulsory","DATA","the labels of the action that calculates the multicolvars we are interested in");
  keys.reserve("compulsory","WTOL","if the base multicolvars have weights then you must define a hard cutoff on those you want to consider explicitally");
  keys.remove("NUMERICAL_DERIVATIVES");
}

MultiColvarFunction::MultiColvarFunction(const ActionOptions& ao):
Action(ao),
MultiColvarBase(ao)
{
  // Read in the arguments
<<<<<<< HEAD
  std::vector<std::string> mlabs; parseVector("DATA",mlabs);

  bool useweights=true;
  if( keywords.exists("WTOL") && useweights ){
      double wtolerance; parse("WTOL",wtolerance); 
      log.printf("  only considering those colvars with a weight greater than %f \n",wtolerance);
      bool found_acts=interpretInputMultiColvars(mlabs,wtolerance);
      if( !found_acts ) error("one or more items in input is not the label of a multicolvar");
  } else {
      bool found_acts=interpretInputMultiColvars(mlabs,0.0);
      if( !found_acts ) error("one or more items in input is not the label of a multicolvar");
=======
  if( keywords.exists("DATA") ){ 
      std::vector<std::string> mlabs; parseVector("DATA",mlabs);

      if( keywords.exists("WTOL") ){
          double wtolerance; parse("WTOL",wtolerance); 
          log.printf("  only considering those colvars with a weight greater than %f \n",wtolerance);
          bool found_acts=interpretInputMultiColvars(mlabs,wtolerance);
          if( !found_acts ) error("one or more items in input is not the label of a multicolvar");
      } else {
          bool found_acts=interpretInputMultiColvars(mlabs,0.0);
          if( !found_acts ) error("one or more items in input is not the label of a multicolvar");
      }
>>>>>>> 9ab557eb
  }
}

void MultiColvarFunction::setupAtomLists( const bool& all_same_type ){
  // Make all atom requests and setup dependencies
  std::vector<AtomNumber> fake_atoms; 
  // Do all setup stuff in MultiColvarBase
  setupMultiColvarBase( fake_atoms, all_same_type );
}

void MultiColvarFunction::buildSymmetryFunctionLists(){
  if( mybasemulticolvars.size()>2 ) error("Found too many multicolvars in DATA specification. You can use either 1 or 2");

  usespecies=true; ablocks.resize( 1 );
  for(unsigned i=0;i<mybasemulticolvars[0]->getFullNumberOfTasks();++i) addTaskToList( i );

  unsigned ntotal=0;
  for(unsigned i=0;i<mybasemulticolvars.size();++i){
      ntotal += mybasemulticolvars[i]->getFullNumberOfTasks();
  }
  unsigned k=0, start=0;
  ablocks[0].resize( ntotal ); 
  for(unsigned i=0;i<mybasemulticolvars.size();++i){
      for(unsigned j=0;j<mybasemulticolvars[i]->getFullNumberOfTasks();++j){
          ablocks[0][k]=start + j; k++;
      }
      start += mybasemulticolvars[i]->getFullNumberOfTasks();
  }  
  mybasedata[0]->resizeTemporyMultiValues(2); setupAtomLists( true );
}

void MultiColvarFunction::buildSets( const bool& all_same_type ){
  nblock = mybasemulticolvars[0]->getFullNumberOfTasks();
  for(unsigned i=0;i<mybasemulticolvars.size();++i){
     if( mybasemulticolvars[i]->getFullNumberOfTasks()!=nblock ){
         error("mismatch between numbers of tasks in various base multicolvars");
     }
  }
  ablocks.resize( mybasemulticolvars.size() );
  usespecies=false; 
  for(unsigned i=0;i<mybasemulticolvars.size();++i){
      ablocks[i].resize( nblock ); 
      for(unsigned j=0;j<nblock;++j) ablocks[i][j]=i*nblock+j;  
  }
  for(unsigned i=0;i<nblock;++i){
      if( mybasemulticolvars.size()<4 ){
          unsigned cvcode=0, tmpc=1;
          for(unsigned j=0;j<ablocks.size();++j){ cvcode +=i*tmpc; tmpc *= nblock; }
          addTaskToList( cvcode );
      } else {
          addTaskToList( i );
      }
  }
  mybasedata[0]->resizeTemporyMultiValues( mybasemulticolvars.size() ); setupAtomLists( all_same_type );
}

void MultiColvarFunction::buildAtomListWithPairs( const bool& allow_intra_group ){
  if( !allow_intra_group && mybasemulticolvars.size()>2 ) error("only two input multicolvars allowed with this function"); 
  
  usespecies=false; ablocks.resize(2); 
  if( !allow_intra_group && mybasemulticolvars.size()==2 ){
     nblock = mybasemulticolvars[0]->getFullNumberOfTasks();
     if( mybasemulticolvars[1]->getFullNumberOfTasks()>nblock ) nblock = mybasemulticolvars[1]->getFullNumberOfTasks();

     ablocks[0].resize( mybasemulticolvars[0]->getFullNumberOfTasks() );
     for(unsigned i=0;i<mybasemulticolvars[0]->getFullNumberOfTasks();++i) ablocks[0][i] = i;
     ablocks[1].resize( mybasemulticolvars[1]->getFullNumberOfTasks() ); unsigned istart = ablocks[0].size();
     for(unsigned i=0;i<mybasemulticolvars[1]->getFullNumberOfTasks();++i) ablocks[1][i] = istart + i;
     resizeBookeepingArray( ablocks[0].size(), ablocks[1].size() );
     for(unsigned i=0;i<ablocks[0].size();++i){
         for(unsigned j=0;j<ablocks[1].size();++j){
            bookeeping(i,j).first=getFullNumberOfTasks();
            addTaskToList( i*nblock + j );
            bookeeping(i,j).second=getFullNumberOfTasks();
         }
     }
  } else {
     nblock = 0; for(unsigned i=0;i<mybasemulticolvars.size();++i) nblock += mybasemulticolvars[i]->getFullNumberOfTasks(); 
     ablocks[0].resize( nblock ); ablocks[1].resize( nblock ); resizeBookeepingArray( nblock, nblock );
     for(unsigned i=0;i<nblock;++i){ ablocks[0][i] = i; ablocks[1][i] = i; }
     for(unsigned i=1;i<nblock;++i){
        for(unsigned j=0;j<i;++j){
           bookeeping(i,j).first=getFullNumberOfTasks();
           addTaskToList( i*nblock + j );
           bookeeping(i,j).second=getFullNumberOfTasks();
        }
     }
  }
  mybasedata[0]->resizeTemporyMultiValues(2); setupAtomLists( true ); 
}

MultiValue& MultiColvarFunction::getVectorDerivatives( const unsigned& ind, const bool& normed ) const {
  plumed_dbg_assert( ind<colvar_label.size() ); unsigned mmc=colvar_label[ind];
  plumed_dbg_assert( mybasedata[mmc]->storedValueIsActive( convertToLocalIndex(ind,mmc) ) );
  // Get a tempory multi value from the base class
  MultiValue& myder=mybasedata[0]->getTemporyMultiValue();

  if( myder.getNumberOfValues()!=mybasemulticolvars[mmc]->getNumberOfQuantities() ||
      myder.getNumberOfDerivatives()!=mybasemulticolvars[mmc]->getNumberOfDerivatives() ){
          myder.resize( mybasemulticolvars[mmc]->getNumberOfQuantities(), mybasemulticolvars[mmc]->getNumberOfDerivatives() );
  }
  mybasedata[mmc]->retrieveDerivatives( convertToLocalIndex(ind,mmc), normed, myder );
  return myder;
}

void MultiColvarFunction::mergeVectorDerivatives( const unsigned& ival, const unsigned& start, const unsigned& end, 
                                                  const unsigned& jatom, const std::vector<double>& der, 
                                                  MultiValue& myder, AtomValuePack& myatoms ) const {
  plumed_dbg_assert( ival<myatoms.getUnderlyingMultiValue().getNumberOfValues() );
  plumed_dbg_assert( start<myder.getNumberOfValues() && end<=myder.getNumberOfValues() );
  plumed_dbg_assert( der.size()==myder.getNumberOfValues() && jatom<getFullNumberOfBaseTasks() );

  unsigned mmc=colvar_label[jatom]; plumed_dbg_assert( mybasedata[mmc]->storedValueIsActive( convertToLocalIndex(jatom,mmc) ) );

  // Get start of indices for this atom
  unsigned basen=0; for(unsigned i=0;i<mmc;++i) basen+=3*mybasemulticolvars[i]->getNumberOfAtoms();

  MultiValue& myvals=myatoms.getUnderlyingMultiValue();
  // Now get the start of the virial
  unsigned virbas = myvals.getNumberOfDerivatives()-9;
  for(unsigned j=0;j<myder.getNumberActive();++j){
     unsigned jder=myder.getActiveIndex(j);
     if( jder<3*mybasemulticolvars[mmc]->getNumberOfAtoms() ){
         unsigned kder=basen+jder;
         for(unsigned icomp=start;icomp<end;++icomp){
             myvals.addDerivative( ival, kder, der[icomp]*myder.getDerivative( icomp, jder ) );
         }
     } else {
         unsigned kder=virbas + (jder - 3*mybasemulticolvars[mmc]->getNumberOfAtoms());
         for(unsigned icomp=start;icomp<end;++icomp){
             myvals.addDerivative( ival, kder, der[icomp]*myder.getDerivative( icomp, jder ) );
         }
     }
  }
}

void MultiColvarFunction::superChainRule( const unsigned& ival, const unsigned& start, const unsigned& end,
                                          const unsigned& jatom, const std::vector<double>& der,
                                          MultiValue& myder, AtomValuePack& myatoms ) const {
  plumed_dbg_assert( ival<myder.getNumberOfValues() );
  plumed_dbg_assert( start<myatoms.getUnderlyingMultiValue().getNumberOfValues() && end<=myatoms.getUnderlyingMultiValue().getNumberOfValues() );
  plumed_dbg_assert( der.size()==myatoms.getUnderlyingMultiValue().getNumberOfValues() && jatom<getFullNumberOfBaseTasks() );
                                          
  unsigned mmc=colvar_label[jatom]; plumed_dbg_assert( mybasedata[mmc]->storedValueIsActive( convertToLocalIndex(jatom,mmc) ) );
      
  // Get start of indices for this atom 
  unsigned basen=0; for(unsigned i=0;i<mmc;++i) basen+=3*mybasemulticolvars[i]->getNumberOfAtoms();
 
  MultiValue& myvals=myatoms.getUnderlyingMultiValue();
  // Now get the start of the virial
  unsigned virbas = myvals.getNumberOfDerivatives()-9;
  for(unsigned j=0;j<myder.getNumberActive();++j){
     unsigned jder=myder.getActiveIndex(j);
     if( jder<3*mybasemulticolvars[mmc]->getNumberOfAtoms() ){
         unsigned kder=basen+jder;
         for(unsigned icomp=start;icomp<end;++icomp){
             myvals.addDerivative( icomp, kder, der[icomp]*myder.getDerivative( ival, jder ) );
         }
     } else {
         unsigned kder=virbas + (jder - 3*mybasemulticolvars[mmc]->getNumberOfAtoms());
         for(unsigned icomp=start;icomp<end;++icomp){
             myvals.addDerivative( icomp, kder, der[icomp]*myder.getDerivative( ival, jder ) );
         }
     }
  }
}

}
}
<|MERGE_RESOLUTION|>--- conflicted
+++ resolved
@@ -41,19 +41,6 @@
 MultiColvarBase(ao)
 {
   // Read in the arguments
-<<<<<<< HEAD
-  std::vector<std::string> mlabs; parseVector("DATA",mlabs);
-
-  bool useweights=true;
-  if( keywords.exists("WTOL") && useweights ){
-      double wtolerance; parse("WTOL",wtolerance); 
-      log.printf("  only considering those colvars with a weight greater than %f \n",wtolerance);
-      bool found_acts=interpretInputMultiColvars(mlabs,wtolerance);
-      if( !found_acts ) error("one or more items in input is not the label of a multicolvar");
-  } else {
-      bool found_acts=interpretInputMultiColvars(mlabs,0.0);
-      if( !found_acts ) error("one or more items in input is not the label of a multicolvar");
-=======
   if( keywords.exists("DATA") ){ 
       std::vector<std::string> mlabs; parseVector("DATA",mlabs);
 
@@ -66,7 +53,6 @@
           bool found_acts=interpretInputMultiColvars(mlabs,0.0);
           if( !found_acts ) error("one or more items in input is not the label of a multicolvar");
       }
->>>>>>> 9ab557eb
   }
 }
 
