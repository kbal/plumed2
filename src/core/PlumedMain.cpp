/* +++++++++++++++++++++++++++++++++++++++++++++++++++++++++++++++++++++++++
   Copyright (c) 2011-2016 The plumed team
   (see the PEOPLE file at the root of the distribution for a list of names)

   See http://www.plumed.org for more information.

   This file is part of plumed, version 2.

   plumed is free software: you can redistribute it and/or modify
   it under the terms of the GNU Lesser General Public License as published by
   the Free Software Foundation, either version 3 of the License, or
   (at your option) any later version.

   plumed is distributed in the hope that it will be useful,
   but WITHOUT ANY WARRANTY; without even the implied warranty of
   MERCHANTABILITY or FITNESS FOR A PARTICULAR PURPOSE.  See the
   GNU Lesser General Public License for more details.

   You should have received a copy of the GNU Lesser General Public License
   along with plumed.  If not, see <http://www.gnu.org/licenses/>.
+++++++++++++++++++++++++++++++++++++++++++++++++++++++++++++++++++++++++ */
#include "PlumedMain.h"
#include "tools/Tools.h"
#include "tools/OpenMP.h"
#include <cstring>
#include "ActionPilot.h"
#include "ActionWithValue.h"
#include "ActionAtomistic.h"
#include "ActionWithVirtualAtom.h"
#include "Atoms.h"
#include <set>
#include "config/Config.h"
#include <cstdlib>
#include "ActionRegister.h"
#include "GREX.h"
#include "tools/Exception.h"
#include "Atoms.h"
#include "ActionSet.h"
#include "tools/Log.h"
#include "tools/DLLoader.h"
#include "tools/Communicator.h"
#include "CLToolMain.h"
#include "tools/Stopwatch.h"
#include "tools/Citations.h"
#include "ExchangePatterns.h"
#include "tools/IFile.h"

using namespace std;

#include "PlumedMainEnum.inc"

namespace PLMD{

std::map<std::string, int> & plumedMainWordMap(){
  static std::map<std::string, int> word_map;
  static bool init=false;
  if(!init){
#include "PlumedMainMap.inc"
  }
  init=true;
  return word_map;
}

PlumedMain::PlumedMain():
  comm(*new Communicator),
  multi_sim_comm(*new Communicator),
  dlloader(*new DLLoader),
  cltool(NULL),
  stopwatch(*new Stopwatch),
  grex(NULL),
  initialized(false),
  log(*new Log),
  citations(*new Citations),
  step(0),
  active(false),
  atoms(*new Atoms(*this)),
  actionSet(*new ActionSet(*this)),
  bias(0.0),
  work(0.0),
  exchangePatterns(*new(ExchangePatterns)),
  exchangeStep(false),
  restart(false),
  doCheckPoint(false),
  stopFlag(NULL),
  stopNow(false),
  novirial(false),
  detailedTimers(false)
{
  log.link(comm);
  log.setLinePrefix("PLUMED: ");
  stopwatch.start();
  stopwatch.pause();
}

PlumedMain::~PlumedMain(){
  stopwatch.start();
  stopwatch.stop();
  if(initialized) log<<stopwatch;
  delete &exchangePatterns;
  delete &actionSet;
  delete &citations;
  delete &atoms;
  delete &log;
  if(grex)  delete grex;
  delete &stopwatch;
  if(cltool) delete cltool;
  delete &dlloader;
  delete &comm;
  delete &multi_sim_comm;
}

/////////////////////////////////////////////////////////////
//  MAIN INTERPRETER

#define CHECK_INIT(ini,word) plumed_massert(ini,"cmd(\"" + word +"\") should be only used after plumed initialization")
#define CHECK_NOTINIT(ini,word) plumed_massert(!(ini),"cmd(\"" + word +"\") should be only used before plumed initialization")
#define CHECK_NOTNULL(val,word) plumed_massert(val,"NULL pointer received in cmd(\"" + word + "\")");


void PlumedMain::cmd(const std::string & word,void*val){

  stopwatch.start();

  std::vector<std::string> words=Tools::getWords(word);
  unsigned nw=words.size();
  if(nw==0){
    // do nothing
  } else {
    int iword=-1;
    double d;
    std::map<std::string, int>::const_iterator it=plumedMainWordMap().find(words[0]);
    if(it!=plumedMainWordMap().end()) iword=it->second;
    switch(iword) {
      case cmd_setBox:
        CHECK_INIT(initialized,word);
        CHECK_NOTNULL(val,word);
        atoms.setBox(val);
        break;
      case cmd_setPositions:
        CHECK_INIT(initialized,word);
        atoms.setPositions(val);
        break;
      case cmd_setMasses:
        CHECK_INIT(initialized,word);
        atoms.setMasses(val);
        break;
      case cmd_setCharges:
        CHECK_INIT(initialized,word);
        atoms.setCharges(val);
        break;
      case cmd_setPositionsX:
        CHECK_INIT(initialized,word);
        atoms.setPositions(val,0);
        break;
      case cmd_setPositionsY:
        CHECK_INIT(initialized,word);
        atoms.setPositions(val,1);
        break;
      case cmd_setPositionsZ:
        CHECK_INIT(initialized,word);
        atoms.setPositions(val,2);
        break;
      case cmd_setVirial:
        CHECK_INIT(initialized,word);
        CHECK_NOTNULL(val,word);
        atoms.setVirial(val);
        break;
      case cmd_setEnergy:
        CHECK_INIT(initialized,word);
        CHECK_NOTNULL(val,word);
        atoms.setEnergy(val);
        break;
      case cmd_setForces:
        CHECK_INIT(initialized,word);
        atoms.setForces(val);
        break;
      case cmd_setForcesX:
        CHECK_INIT(initialized,word);
        atoms.setForces(val,0);
        break;
      case cmd_setForcesY:
        CHECK_INIT(initialized,word);
        atoms.setForces(val,1);
        break;
      case cmd_setForcesZ:
        CHECK_INIT(initialized,word);
        atoms.setForces(val,2);
        break;
      case cmd_calc:
        CHECK_INIT(initialized,word);
        calc();
        break;
      case cmd_prepareDependencies:
        CHECK_INIT(initialized,word);
        prepareDependencies();
        break;
      case cmd_shareData:
        CHECK_INIT(initialized,word);
        shareData();
        break;
      case cmd_prepareCalc:
        CHECK_INIT(initialized,word);
        prepareCalc();
        break;
      case cmd_performCalc:
        CHECK_INIT(initialized,word);
        performCalc();
        break;
      case cmd_performCalcNoUpdate:
        CHECK_INIT(initialized,word);
        performCalcNoUpdate();
        break;
      case cmd_update:
        CHECK_INIT(initialized,word);
        update();
        break;
      case cmd_setStep:
        CHECK_INIT(initialized,word);
        CHECK_NOTNULL(val,word);
        step=(*static_cast<int*>(val));
        atoms.startStep();
        break;
      case cmd_setStepLong:
        CHECK_INIT(initialized,word);
        CHECK_NOTNULL(val,word);
        step=(*static_cast<long int*>(val));
        atoms.startStep();
        break;
      // words used less frequently:
      case cmd_setAtomsNlocal:
        CHECK_INIT(initialized,word);
        CHECK_NOTNULL(val,word);
        atoms.setAtomsNlocal(*static_cast<int*>(val));
        break;
      case cmd_setAtomsGatindex:
        CHECK_INIT(initialized,word);
        atoms.setAtomsGatindex(static_cast<int*>(val),false);
        break;
      case cmd_setAtomsFGatindex:
        CHECK_INIT(initialized,word);
        atoms.setAtomsGatindex(static_cast<int*>(val),true);
        break;
      case cmd_setAtomsContiguous:
        CHECK_INIT(initialized,word);
        CHECK_NOTNULL(val,word);
        atoms.setAtomsContiguous(*static_cast<int*>(val));
        break;
      case cmd_createFullList:
        CHECK_INIT(initialized,word);
        CHECK_NOTNULL(val,word);
        atoms.createFullList(static_cast<int*>(val));
        break;
      case cmd_getFullList:
        CHECK_INIT(initialized,word);
        CHECK_NOTNULL(val,word);
        atoms.getFullList(static_cast<int**>(val));
        break;
      case cmd_clearFullList:
        CHECK_INIT(initialized,word);
        atoms.clearFullList();
        break;
      case cmd_read:
        CHECK_INIT(initialized,word);
        if(val)readInputFile(static_cast<char*>(val));
        else   readInputFile("plumed.dat");
        break;
      case cmd_readInputLine:
        CHECK_INIT(initialized,word);
        CHECK_NOTNULL(val,word);
        readInputLine(static_cast<char*>(val));
        break;
      case cmd_clear:
        CHECK_INIT(initialized,word);
        actionSet.clearDelete();
        break;
      case cmd_getApiVersion:
        CHECK_NOTNULL(val,word);
        *(static_cast<int*>(val))=4;
        break;
      // commands which can be used only before initialization:
      case cmd_init:
        CHECK_NOTINIT(initialized,word);
        init();
        break;
      case cmd_setRealPrecision:
        CHECK_NOTINIT(initialized,word);
        CHECK_NOTNULL(val,word);
        atoms.setRealPrecision(*static_cast<int*>(val));
        break;
      case cmd_setMDLengthUnits:
        CHECK_NOTINIT(initialized,word);
        CHECK_NOTNULL(val,word);
        atoms.MD2double(val,d);
        atoms.setMDLengthUnits(d);
        break;
      case cmd_setMDChargeUnits:
        CHECK_NOTINIT(initialized,word);
        CHECK_NOTNULL(val,word);
        atoms.MD2double(val,d);
        atoms.setMDChargeUnits(d);
        break;
      case cmd_setMDMassUnits:
        CHECK_NOTINIT(initialized,word);
        CHECK_NOTNULL(val,word);
        atoms.MD2double(val,d);
        atoms.setMDMassUnits(d);
        break;
      case cmd_setMDEnergyUnits:
        CHECK_NOTINIT(initialized,word);
        CHECK_NOTNULL(val,word);
        atoms.MD2double(val,d);
        atoms.setMDEnergyUnits(d);
        break;
      case cmd_setMDTimeUnits:
        CHECK_NOTINIT(initialized,word);
        CHECK_NOTNULL(val,word);
        atoms.MD2double(val,d);
        atoms.setMDTimeUnits(d);
        break;
      case cmd_setNaturalUnits:
      // set the boltzman constant for MD in natural units (kb=1)
      // only needed in LJ codes if the MD is passing temperatures to plumed (so, not yet...)
      // use as cmd("setNaturalUnits")
        CHECK_NOTINIT(initialized,word);
        atoms.setMDNaturalUnits(true);
        break;
      case cmd_setNoVirial:
        CHECK_NOTINIT(initialized,word);
        novirial=true;
        break;
      case cmd_setPlumedDat:
        CHECK_NOTINIT(initialized,word);
        CHECK_NOTNULL(val,word);
        plumedDat=static_cast<char*>(val);
        break;
      case cmd_setMPIComm:
        CHECK_NOTINIT(initialized,word);
        comm.Set_comm(val);
        atoms.setDomainDecomposition(comm);
        break;
      case cmd_setMPIFComm:
        CHECK_NOTINIT(initialized,word);
        comm.Set_fcomm(val);
        atoms.setDomainDecomposition(comm);
        break;
      case cmd_setMPImultiSimComm:
        CHECK_NOTINIT(initialized,word);
        multi_sim_comm.Set_comm(val);
        break;
      case cmd_setNatoms:
        CHECK_NOTINIT(initialized,word);
        CHECK_NOTNULL(val,word);
        atoms.setNatoms(*static_cast<int*>(val));
        break;
      case cmd_setTimestep:
        CHECK_NOTINIT(initialized,word);
        CHECK_NOTNULL(val,word);
        atoms.setTimeStep(val);
        break;
      /* ADDED WITH API==2 */
      case cmd_setKbT:
        CHECK_NOTINIT(initialized,word);
        CHECK_NOTNULL(val,word);
        atoms.setKbT(val);
        break;
      /* ADDED WITH API==3 */
      case cmd_setRestart:
        CHECK_NOTINIT(initialized,word);
        CHECK_NOTNULL(val,word);
        if(*static_cast<int*>(val)!=0) restart=true;
        break;
      /* ADDED WITH API==4 */
      case cmd_doCheckPoint:
        CHECK_INIT(initialized,word);
        CHECK_NOTNULL(val,word);
        doCheckPoint = false;
        if(*static_cast<int*>(val)!=0) doCheckPoint = true;
        break;
      /* STOP API */
      case cmd_setMDEngine:
        CHECK_NOTINIT(initialized,word);
        CHECK_NOTNULL(val,word);
        MDEngine=static_cast<char*>(val);
        break;
      case cmd_setLog:
        CHECK_NOTINIT(initialized,word);
        log.link(static_cast<FILE*>(val));
        break;
      case cmd_setLogFile:
        CHECK_NOTINIT(initialized,word);
        CHECK_NOTNULL(val,word);
        log.open(static_cast<char*>(val));
        break;
      // other commands that should be used after initialization:
      case cmd_setStopFlag:
        CHECK_INIT(initialized,word);
        CHECK_NOTNULL(val,word);
        stopFlag=static_cast<int*>(val);
        break;
      case cmd_getExchangesFlag:
        CHECK_INIT(initialized,word);
        CHECK_NOTNULL(val,word);
        exchangePatterns.getFlag((*static_cast<int*>(val)));
        break;
      case cmd_setExchangesSeed:
        CHECK_INIT(initialized,word);
        CHECK_NOTNULL(val,word);
        exchangePatterns.setSeed((*static_cast<int*>(val)));
        break;
      case cmd_setNumberOfReplicas:
        CHECK_INIT(initialized,word);
        CHECK_NOTNULL(val,word);
        exchangePatterns.setNofR((*static_cast<int*>(val)));
        break;
      case cmd_getExchangesList:
        CHECK_INIT(initialized,word);
        CHECK_NOTNULL(val,word);
        exchangePatterns.getList((static_cast<int*>(val)));
        break;
      case cmd_runFinalJobs:
        CHECK_INIT(initialized,word);
        runJobsAtEndOfCalculation();
        break;
      case cmd_isEnergyNeeded:
        CHECK_INIT(initialized,word);
        CHECK_NOTNULL(val,word);
        if(atoms.isEnergyNeeded()) *(static_cast<int*>(val))=1;
        else                       *(static_cast<int*>(val))=0;
        break;
      case cmd_getBias:
        CHECK_INIT(initialized,word);
        CHECK_NOTNULL(val,word);
        atoms.double2MD(getBias()/(atoms.getMDUnits().getEnergy()/atoms.getUnits().getEnergy()),val);
        break;
      case cmd_checkAction:
        CHECK_NOTNULL(val,word);
        plumed_assert(nw==2);
        *(static_cast<int*>(val))=(actionRegister().check(words[1]) ? 1:0);
        break;
      case cmd_GREX:
        if(!grex) grex=new GREX(*this);
        plumed_massert(grex,"error allocating grex");
        {
          std::string kk=words[1];
          for(unsigned i=2;i<words.size();i++) kk+=" "+words[i];
          grex->cmd(kk.c_str(),val);
        }
        break;
      case cmd_CLTool:
        CHECK_NOTINIT(initialized,word);
        if(!cltool) cltool=new CLToolMain;
        {
          std::string kk=words[1];
          for(unsigned i=2;i<words.size();i++) kk+=" "+words[i];
          cltool->cmd(kk.c_str(),val);
        }
        break;
      default:
        plumed_merror("cannot interpret cmd(\"" + word + "\"). check plumed developers manual to see the available commands.");
        break;
    }
  }
  stopwatch.pause();
}

////////////////////////////////////////////////////////////////////////

void PlumedMain::init(){
// check that initialization just happens once
  initialized=true;
  atoms.init();
  if(!log.isOpen()) log.link(stdout);
  log<<"PLUMED is starting\n";
  log<<"Version: "<<config::getVersionLong()<<" (git: "<<config::getVersionGit()<<") compiled on " __DATE__ " at " __TIME__ "\n";
  log<<"Please cite this paper when using PLUMED ";
  log<<cite("Tribello, Bonomi, Branduardi, Camilloni, and Bussi, Comput. Phys. Commun. 185, 604 (2014)");
  log<<"\n";
<<<<<<< HEAD
  log<<"For further information see the PLUMED web page at http://www.plumed.org\n";
=======
  log<<"For further information see the PLUMED web page at http://www.plumed-code.org\n";
  log<<"Root: "<<config::getPlumedRoot()<<"\n";
>>>>>>> 7fe0b936
  log.printf("Molecular dynamics engine: %s\n",MDEngine.c_str());
  log.printf("Precision of reals: %d\n",atoms.getRealPrecision());
  log.printf("Running over %d %s\n",comm.Get_size(),(comm.Get_size()>1?"nodes":"node"));
  log<<"Number of threads: "<<OpenMP::getNumThreads()<<"\n";
  log<<"Cache line size: "<<OpenMP::getCachelineSize()<<"\n";
  log.printf("Number of atoms: %d\n",atoms.getNatoms());
  if(grex) log.printf("GROMACS-like replica exchange is on\n");
  log.printf("File suffix: %s\n",getSuffix().c_str());
  if(plumedDat.length()>0){
    readInputFile(plumedDat);
    plumedDat="";
  }
  atoms.updateUnits();
  log.printf("Timestep: %f\n",atoms.getTimeStep());
  if(atoms.getKbT()>0.0)
    log.printf("KbT: %f\n",atoms.getKbT());
  else {
    log.printf("KbT has not been set by the MD engine\n");
    log.printf("It should be set by hand where needed\n");
  }
  log<<"Relevant bibliography:\n";
  log<<citations;
  log<<"Please read and cite where appropriate!\n";
  log<<"Finished setup\n";
}

void PlumedMain::readInputFile(std::string str){
  plumed_assert(initialized);
  log.printf("FILE: %s\n",str.c_str());
  IFile ifile;
  ifile.link(*this);
  ifile.open(str);
  ifile.allowNoEOL();
  std::vector<std::string> words;
  while(Tools::getParsedLine(ifile,words) && words[0]!="ENDPLUMED") readInputWords(words);
  log.printf("END FILE: %s\n",str.c_str());
  log.flush();

  pilots=actionSet.select<ActionPilot*>();
}

void PlumedMain::readInputLine(const std::string & str){
  plumed_assert(initialized);
  if(str.empty()) return;
  std::vector<std::string> words=Tools::getWords(str);
  citations.clear();
  readInputWords(words);
  if(!citations.empty()){
    log<<"Relevant bibliography:\n";
    log<<citations;
    log<<"Please read and cite where appropriate!\n";
  }
}

void PlumedMain::readInputWords(const std::vector<std::string> & words){
  plumed_assert(initialized);
  if(words.empty())return;
  else if(words[0]=="ENDPLUMED") return;
  else if(words[0]=="_SET_SUFFIX"){
    plumed_assert(words.size()==2);
    setSuffix(words[1]);
  } else {
    std::vector<std::string> interpreted(words);
    Tools::interpretLabel(interpreted);
    Action* action=actionRegister().create(ActionOptions(*this,interpreted));
    if(!action){
      log<<"ERROR\n";
      log<<"I cannot understand line:";
      for(unsigned i=0;i<interpreted.size();++i) log<<" "<<interpreted[i];
      log<<"\n";
      exit(1);
    };
    action->checkRead();
    actionSet.push_back(action);
  };

  pilots=actionSet.select<ActionPilot*>();
}

////////////////////////////////////////////////////////////////////////

void PlumedMain::exit(int c){
  comm.Abort(c);
}

Log& PlumedMain::getLog(){
  return log;
}

void PlumedMain::calc(){
  prepareCalc();
  performCalc();
}

void PlumedMain::prepareCalc(){
  prepareDependencies();
  shareData();
}

//////////////////////////////////////////////////////////////////////////////////////////////////////////////////
// here we have the main steps in "calc()"
// they can be called individually, but the standard thing is to
// traverse them in this order:
void PlumedMain::prepareDependencies(){

  stopwatch.start("1 Prepare dependencies");

// activate all the actions which are on step
// activation is recursive and enables also the dependencies
// before doing that, the prepare() method is called to see if there is some
// new/changed dependency (up to now, only useful for dependences on virtual atoms,
// which can be dynamically changed).

// First switch off all actions
  for(ActionSet::iterator p=actionSet.begin();p!=actionSet.end();++p){
     (*p)->deactivate();
     //I think this is already done inside deactivate
     //(*p)->clearOptions();
  }

// for optimization, an "active" flag remains false if no action at all is active
  active=false;
  for(unsigned i=0;i<pilots.size();++i){
    if(pilots[i]->onStep()){
      pilots[i]->activate();
      active=true;
     }
  };

// also, if one of them is the total energy, tell to atoms that energy should be collected
  for(ActionSet::iterator p=actionSet.begin();p!=actionSet.end();++p){
    if((*p)->isActive()){
      if((*p)->checkNeedsGradients()) (*p)->setOption("GRADIENTS");
    }
  }

  stopwatch.stop("1 Prepare dependencies");
}

void PlumedMain::shareData(){
// atom positions are shared (but only if there is something to do)
  if(!active)return;
  stopwatch.start("2 Sharing data");
  if(atoms.getNatoms()>0) atoms.share();
  stopwatch.stop("2 Sharing data");
}

void PlumedMain::performCalcNoUpdate(){
  waitData();
  justCalculate();
  backwardPropagate();
}

void PlumedMain::performCalc(){
  waitData();
  justCalculate();
  backwardPropagate();
  update();
}

void PlumedMain::waitData(){
  if(!active)return;
  stopwatch.start("3 Waiting for data");
  if(atoms.getNatoms()>0) atoms.wait();
  stopwatch.stop("3 Waiting for data");
}

void PlumedMain::justCalculate(){
  if(!active)return;
  stopwatch.start("4 Calculating (forward loop)");
  bias=0.0;
  work=0.0;

  int iaction=0;
// calculate the active actions in order (assuming *backward* dependence)
  for(ActionSet::iterator p=actionSet.begin();p!=actionSet.end();++p){
    if((*p)->isActive()){
      std::string actionNumberLabel;
      if(detailedTimers){
        Tools::convert(iaction,actionNumberLabel);
        actionNumberLabel="4A "+actionNumberLabel+" "+(*p)->getLabel();
        stopwatch.start(actionNumberLabel);
      }
      ActionWithValue*av=dynamic_cast<ActionWithValue*>(*p);
      ActionAtomistic*aa=dynamic_cast<ActionAtomistic*>(*p);
      {
        if(av) av->clearInputForces();
        if(av) av->clearDerivatives();
      }
      {
        if(aa) aa->clearOutputForces();
        if(aa) if(aa->isActive()) aa->retrieveAtoms();
      }
      if((*p)->checkNumericalDerivatives()) (*p)->calculateNumericalDerivatives();
      else (*p)->calculate();
      // This retrieves components called bias 
      if(av) bias+=av->getOutputQuantity("bias");
      if(av) work+=av->getOutputQuantity("work");
      if(av)av->setGradientsIfNeeded();	
      ActionWithVirtualAtom*avv=dynamic_cast<ActionWithVirtualAtom*>(*p);
      if(avv)avv->setGradientsIfNeeded();	
      if(detailedTimers) stopwatch.stop(actionNumberLabel);
    }
    iaction++;
  }
  stopwatch.stop("4 Calculating (forward loop)");
}

void PlumedMain::justApply(){
  backwardPropagate();
  update();
}
  
void PlumedMain::backwardPropagate(){
  if(!active)return;
  int iaction=0;
  stopwatch.start("5 Applying (backward loop)");
// apply them in reverse order
  for(ActionSet::reverse_iterator p=actionSet.rbegin();p!=actionSet.rend();++p){
    if((*p)->isActive()){

      std::string actionNumberLabel;
      if(detailedTimers){
        Tools::convert(iaction,actionNumberLabel);
        actionNumberLabel="5A "+actionNumberLabel+" "+(*p)->getLabel();
        stopwatch.start(actionNumberLabel);
      }

      (*p)->apply();
      ActionAtomistic*a=dynamic_cast<ActionAtomistic*>(*p);
// still ActionAtomistic has a special treatment, since they may need to add forces on atoms
      if(a) a->applyForces();

      if(detailedTimers) stopwatch.stop(actionNumberLabel);
    }
    iaction++;
  }

// this is updating the MD copy of the forces
  if(detailedTimers) stopwatch.start("5B Update forces");
  if(atoms.getNatoms()>0) atoms.updateForces();
  if(detailedTimers) stopwatch.stop("5B Update forces");
  stopwatch.stop("5 Applying (backward loop)");
}

void PlumedMain::update(){
  if(!active)return;

  stopwatch.start("6 Update");
// update step (for statistics, etc)
  updateFlags.push(true);
  for(ActionSet::iterator p=actionSet.begin();p!=actionSet.end();++p){
    (*p)->beforeUpdate();
    if((*p)->isActive() && (*p)->checkUpdate() && updateFlagsTop()) (*p)->update();
  }
  while(!updateFlags.empty()) updateFlags.pop();
  if(!updateFlags.empty()) plumed_merror("non matching changes in the update flags");
// Check that no action has told the calculation to stop
  if(stopNow){
     if(stopFlag) (*stopFlag)=1;
     else plumed_merror("your md code cannot handle plumed stop events - add a call to plumed.comm(stopFlag,stopCondition)");
  }  

// flush by default every 10000 steps
// hopefully will not affect performance
// also if receive checkpointing signal
  if(step%10000==0||doCheckPoint){
    fflush();
    log.flush();
    for(ActionSet::const_iterator p=actionSet.begin();p!=actionSet.end();++p) (*p)->fflush();
  }
  stopwatch.stop("6 Update");
}

void PlumedMain::load(const std::string& ss){
  if(DLLoader::installed()){
     string s=ss;
     size_t n=s.find_last_of(".");
     string extension="";
     string base=s;
     if(n!=std::string::npos && n<s.length()-1) extension=s.substr(n+1);
     if(n!=std::string::npos && n<s.length())   base=s.substr(0,n);
     if(extension=="cpp"){
// full path command, including environment setup
// this will work even if plumed is not in the execution path or if it has been
// installed with a name different from "plumed"
       string cmd=config::getEnvCommand()+" \""+config::getPlumedRoot()+"\"/scripts/mklib.sh "+s;
       log<<"Executing: "<<cmd;
       if(comm.Get_size()>0) log<<" (only on master node)";
       log<<"\n";
       if(comm.Get_rank()==0) system(cmd.c_str());
       comm.Barrier();
       base="./"+base;
     }
     s=base+"."+config::getSoExt();
     void *p=dlloader.load(s);
     if(!p){
       log<<"ERROR\n";
       log<<"I cannot load library "<<ss<<"\n";
       log<<dlloader.error();
       log<<"\n";
       this->exit(1);
     }
     log<<"Loading shared library "<<s.c_str()<<"\n";
     log<<"Here is the new list of available actions\n";
     log<<actionRegister();
  } else plumed_merror("loading not enabled, please recompile with -D__PLUMED_HAS_DLOPEN");
}

double PlumedMain::getBias() const{
  return bias;
}

double PlumedMain::getWork() const{
  return work;
}

FILE* PlumedMain::fopen(const char *path, const char *mode){
  std::string mmode(mode);
  std::string ppath(path);
  std::string suffix(getSuffix());
  std::string ppathsuf=ppath+suffix;
  FILE*fp=std::fopen(const_cast<char*>(ppathsuf.c_str()),const_cast<char*>(mmode.c_str()));
  if(!fp) fp=std::fopen(const_cast<char*>(ppath.c_str()),const_cast<char*>(mmode.c_str()));
  plumed_massert(fp,"file " + ppath + " cannot be found");
  return fp;
}

int PlumedMain::fclose(FILE*fp){
  return std::fclose(fp);
}

std::string PlumedMain::cite(const std::string&item){
  return citations.cite(item);
}

void PlumedMain::fflush(){
  for(files_iterator p=files.begin();p!=files.end();++p){
    (*p)->flush();
  }
}

void PlumedMain::insertFile(FileBase&f){
  files.insert(&f);
}

void PlumedMain::eraseFile(FileBase&f){
  files.erase(&f);
}

void PlumedMain::stop(){ 
  stopNow=true;
}

void PlumedMain::runJobsAtEndOfCalculation(){
  for(ActionSet::iterator p=actionSet.begin();p!=actionSet.end();++p){
      (*p)->runFinalJobs();
  }
} 

}

//////////////////////////////////////////////////////////////////////////////////////////////////////////////////<|MERGE_RESOLUTION|>--- conflicted
+++ resolved
@@ -475,12 +475,8 @@
   log<<"Please cite this paper when using PLUMED ";
   log<<cite("Tribello, Bonomi, Branduardi, Camilloni, and Bussi, Comput. Phys. Commun. 185, 604 (2014)");
   log<<"\n";
-<<<<<<< HEAD
   log<<"For further information see the PLUMED web page at http://www.plumed.org\n";
-=======
-  log<<"For further information see the PLUMED web page at http://www.plumed-code.org\n";
   log<<"Root: "<<config::getPlumedRoot()<<"\n";
->>>>>>> 7fe0b936
   log.printf("Molecular dynamics engine: %s\n",MDEngine.c_str());
   log.printf("Precision of reals: %d\n",atoms.getRealPrecision());
   log.printf("Running over %d %s\n",comm.Get_size(),(comm.Get_size()>1?"nodes":"node"));
