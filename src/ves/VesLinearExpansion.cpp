/* +++++++++++++++++++++++++++++++++++++++++++++++++++++++++++++++++++++++++
   Copyright (c) 2016-2018 The VES code team
   (see the PEOPLE-VES file at the root of this folder for a list of names)

   See http://www.ves-code.org for more information.

   This file is part of VES code module.

   The VES code module is free software: you can redistribute it and/or modify
   it under the terms of the GNU Lesser General Public License as published by
   the Free Software Foundation, either version 3 of the License, or
   (at your option) any later version.

   The VES code module is distributed in the hope that it will be useful,
   but WITHOUT ANY WARRANTY; without even the implied warranty of
   MERCHANTABILITY or FITNESS FOR A PARTICULAR PURPOSE.  See the
   GNU Lesser General Public License for more details.

   You should have received a copy of the GNU Lesser General Public License
   along with the VES code module.  If not, see <http://www.gnu.org/licenses/>.
+++++++++++++++++++++++++++++++++++++++++++++++++++++++++++++++++++++++++ */

#include "VesBias.h"
#include "LinearBasisSetExpansion.h"
#include "CoeffsVector.h"
#include "CoeffsMatrix.h"
#include "BasisFunctions.h"
#include "Optimizer.h"
#include "TargetDistribution.h"
#include "VesTools.h"

#include "bias/Bias.h"
#include "core/ActionRegister.h"
#include "core/ActionSet.h"
#include "core/PlumedMain.h"


namespace PLMD {
namespace ves {

//+PLUMEDOC VES_BIAS VES_LINEAR_EXPANSION
/*
Linear basis set expansion bias.

This VES bias action takes the bias potential to be a linear expansion
in some basis set that is written as a product of one-dimensional basis functions.
For example, for one CV the bias would be written as
\f[
V(s_{1};\boldsymbol{\alpha}) = \sum_{i_{1}} \alpha_{i_{1}} \, f_{i_{1}}(s_{1}),
\f]
while for two CVs it is written as
\f[
V(s_{1},s_{2};\boldsymbol{\alpha}) = \sum_{i_{1},i_{2}} \alpha_{i_{1},i_{2}} \, f_{i_{1}}(s_{1}) \, f_{i_{2}}(s_{2})
\f]
where \f$\boldsymbol{\alpha}\f$ is the set of expansion coefficients that
are optimized within VES. With an appropriate choice of the basis functions
it is possible to represent any generic free energy surface.
The relationship between the bias and the free energy surface is given by
\f[
V(\mathbf{s}) = - F(\mathbf{s}) - \frac{1}{\beta} \log p(\mathbf{s}).
\f]
where \f$p(\mathbf{s})\f$ is the target distribution that is employed in the VES simulation.

\par Basis Functions

Various one-dimensional basis functions are available in the VES code,
see the complete list \ref ves_basisf "here".
At the current moment we recommend to use Legendre polynomials (\ref BF_LEGENDRE)
for non-periodic CVs and Fourier basis functions (\ref BF_FOURIER)
for periodic CV (e.g. dihedral angles).

To use basis functions within VES_LINEAR_EXPANSION you first need to
define them in the input file before the VES_LINEAR_EXPANSION action and
then give their labels using the BASIS_FUNCTIONS keyword.


\par Target Distributions

Various target distributions \f$p(\mathbf{s})\f$ are available in the VES code,
see the complete list \ref ves_targetdist "here".

To use a target distribution within VES_LINEAR_EXPANSION you first need to
define it in the input file before the VES_LINEAR_EXPANSION action and
then give its label using the TARGET_DISTRIBUTION keyword.
The default behavior if no TARGET_DISTRIBUTION is given is to
employ a uniform target distribution.

Some target distribution, like the well-tempered one (\ref TD_WELLTEMPERED),
are dynamic and need to be iteratively updated during the optimization.

\par Optimizer

In order to optimize the coefficients you will need to use VES_LINEAR_EXPANSION
in combination with an optimizer, see the list of optimizers available in the
VES code \ref ves_optimizer "here". At the current moment we recommend to
use the averaged stochastic gradient decent optimizer (\ref OPT_AVERAGED_SGD).

The optimizer should be defined after the VES_LINEAR_EXPANSION action.

\par Grid

Internally the code uses grids to calculate the basis set averages
over the target distribution that is needed for the gradient. The same grid is
also used for the output files (see next section).
The size of the grid is determined by the GRID_BINS keyword. By default it has
100 grid points in each dimension, and generally this value should be sufficient.

\par Outputting Free Energy Surfaces and Other Files

It is possible to output on-the-fly during the simulation the free energy surface
estimated from the bias potential. How often this is done is specified within
the \ref ves_optimizer "optimizer" by using the FES_OUTPUT keyword. The filename
is specified by the FES_FILE keyword, but by default is it fes.LABEL.data,
with an added suffix indicating
the iteration number (iter-#).

For multi-dimensional case is it possible to also output projections of the
free energy surfaces. The arguments for which to do these projections is
specified using the numbered PROJ_ARG keywords. For these files a suffix
indicating the projection (proj-#) will be added to the filenames.
You will also need to specify the frequency of the output by using the
FES_PROJ_OUTPUT keyword within the optimizer.

It is also possible to output the bias potential itself, for this the relevant
keyword is BIAS_OUTPUT within the optimizer. The filename
is specified by the BIAS_FILE keyword, but by default is it bias.LABEL.data,
with an added suffix indicating the iteration number (iter-#).

Furthermore is it possible to output the target distribution, and its projections
(i.e. marginal distributions). The filenames of these files are specified with
the TARGETDIST_FILE, but by default is it targetdist.LABEL.data. The
logarithm of the target distribution will also be outputted to file that has the
added suffix log. For static target distribution these files will be outputted in
the beginning of the
simulation while for dynamic ones you will need to specify the frequency
of the output by using the TARGETDIST_OUTPUT and TARGETDIST_PROJ_OUTPUT
keywords within the optimizer.

It is also possible to output free energy surfaces and bias in post processing
by using the \ref VES_OUTPUT_FES action. However, be aware that this action
does does not support dynamic target distribution (e.g. well-tempered).

\par Static Bias

It is also possible to use VES_LINEAR_EXPANSION as a static bias that uses
previously obtained coefficients. In this case the coefficients should be
read in from the coefficient file given in the COEFFS keyword.

\par Bias Cutoff

It is possible to impose a cutoff on the bias potential using the procedure
introduced in \cite McCarty-PRL-2015 such that the free energy surface
is only flooded up to a certain value. The bias that results from this procedure
can then be used as a static bias for obtaining kinetic rates.
The value of the cutoff is given by the BIAS_CUTOFF keyword.
To impose the cutoff the code uses a Fermi switching function \f$1/(1+e^{\lambda x})\f$
where the parameter \f$\lambda\f$ controls how sharply the switchingfunction goes to zero.
The default value is \f$\lambda=10\f$ but this can be changed by using the
BIAS_CUTOFF_FERMI_LAMBDA keyword.

\par Examples

In the following example we run a VES_LINEAR_EXPANSION for one CV using
a Legendre basis functions (\ref BF_LEGENDRE) and a uniform target
distribution as no target distribution is specified. The coefficients
are optimized using averaged stochastic gradient descent optimizer
(\ref OPT_AVERAGED_SGD). Within the optimizer we specify that the
FES should be outputted to file every 500 coefficients iterations (the
FES_OUTPUT keyword).
Parameters that are very specific to the problem at hand, like the
order of the basis functions, the interval on which the
basis functions are defined, and the step size used
in the optimizer, are left unfilled.
\plumedfile
bf1: BF_LEGENDRE ORDER=__ MINIMUM=__ MAXIMUM=__

VES_LINEAR_EXPANSION ...
 ARG=d1
 BASIS_FUNCTIONS=bf1
 TEMP=__
 GRID_BINS=200
 LABEL=b1
... VES_LINEAR_EXPANSION

OPT_AVERAGED_SGD ...
 BIAS=b1
 STRIDE=1000
 LABEL=o1
 STEPSIZE=__
 FES_OUTPUT=500
 COEFFS_OUTPUT=10
... OPT_AVERAGED_SGD
\endplumedfile

In the following example we employ VES_LINEAR_EXPANSION for two CVs,
The first CV is periodic and therefore we employ a Fourier basis functions
(\ref BF_LEGENDRE) while the second CV is non-periodic so we employ a
Legendre polynomials as in the previous example. For the target distribution
we employ a well-tempered target distribution (\ref TD_WELLTEMPERED), which is
dynamic and needs to be iteratively updated with a stride that is given
using the TARGETDIST_STRIDE within the optimizer.

\plumedfile
bf1: BF_FOURIER  ORDER=__ MINIMUM=__ MAXIMUM=__
bf2: BF_LEGENDRE ORDER=__ MINIMUM=__ MAXIMUM=__

td_wt: TD_WELLTEMPERED BIASFACTOR=10.0

VES_LINEAR_EXPANSION ...
 ARG=cv1,cv2
 BASIS_FUNCTIONS=bf1,bf2
 TEMP=__
 GRID_BINS=100
 LABEL=b1
 TARGET_DISTRIBUTION=td_wt
... VES_LINEAR_EXPANSION

OPT_AVERAGED_SGD ...
 BIAS=b1
 STRIDE=1000
 LABEL=o1
 STEPSIZE=__
 FES_OUTPUT=500
 COEFFS_OUTPUT=10
 TARGETDIST_STRIDE=500
... OPT_AVERAGED_SGD
\endplumedfile


In the following example we employ a bias cutoff such that the bias
only fills the free energy landscape up a certain level. In this case
the target distribution is also dynamic and needs to iteratively updated.

\plumedfile
bf1: BF_LEGENDRE ORDER=__ MINIMUM=__ MAXIMUM=__
bf2: BF_LEGENDRE ORDER=__ MINIMUM=__ MAXIMUM=__

VES_LINEAR_EXPANSION ...
 ARG=cv1,cv2
 BASIS_FUNCTIONS=bf1,bf2
 TEMP=__
 GRID_BINS=100
 LABEL=b1
 BIAS_CUTOFF=20.0
... VES_LINEAR_EXPANSION

OPT_AVERAGED_SGD ...
 BIAS=b1
 STRIDE=1000
 LABEL=o1
 STEPSIZE=__
 FES_OUTPUT=500
 COEFFS_OUTPUT=10
 TARGETDIST_STRIDE=500
... OPT_AVERAGED_SGD
\endplumedfile

The optimized bias potential can then be used as a static bias for obtaining
kinetics. For this you need read in the final coefficients from file
(e.g. coeffs_final.data in this case) by using the
COEFFS keyword (also, no optimizer should be defined in the input)
\plumedfile
bf1: BF_LEGENDRE ORDER=__ MINIMUM=__ MAXIMUM=__
bf2: BF_LEGENDRE ORDER=__ MINIMUM=__ MAXIMUM=__

VES_LINEAR_EXPANSION ...
 ARG=cv1,cv2
 BASIS_FUNCTIONS=bf1,bf2
 TEMP=__
 GRID_BINS=100
 LABEL=b1
 BIAS_CUTOFF=20.0
 COEFFS=coeffs_final.data
... VES_LINEAR_EXPANSION
\endplumedfile



*/
//+ENDPLUMEDOC


class VesLinearExpansion : public VesBias {
private:
  unsigned int nargs_;
  std::vector<BasisFunctions*> basisf_pntrs_;
  LinearBasisSetExpansion* bias_expansion_pntr_;
  size_t ncoeffs_;
  Value* valueForce2_;
  bool all_values_inside;
  std::vector<double> bf_values;
  bool bf_values_set;
public:
  explicit VesLinearExpansion(const ActionOptions&);
  ~VesLinearExpansion();
<<<<<<< HEAD
  void calculate() override;
  void updateTargetDistributions() override;
  void restartTargetDistributions() override;
=======
  void calculate();
  void update();
  void updateTargetDistributions();
  void restartTargetDistributions();
>>>>>>> f14e46c8
  //
  void setupBiasFileOutput() override;
  void writeBiasToFile() override;
  void resetBiasFileOutput() override;
  //
  void setupFesFileOutput() override;
  void writeFesToFile() override;
  void resetFesFileOutput() override;
  //
  void setupFesProjFileOutput() override;
  void writeFesProjToFile() override;
  //
  void writeTargetDistToFile() override;
  void writeTargetDistProjToFile() override;
  //
  double calculateReweightFactor() const override;
  //
  static void registerKeywords( Keywords& keys );
};

PLUMED_REGISTER_ACTION(VesLinearExpansion,"VES_LINEAR_EXPANSION")

void VesLinearExpansion::registerKeywords( Keywords& keys ) {
  VesBias::registerKeywords(keys);
  //
  VesBias::useInitialCoeffsKeywords(keys);
  VesBias::useTargetDistributionKeywords(keys);
  VesBias::useBiasCutoffKeywords(keys);
  VesBias::useGridBinKeywords(keys);
  VesBias::useProjectionArgKeywords(keys);
  //
  keys.use("ARG");
  keys.add("compulsory","BASIS_FUNCTIONS","the label of the one dimensional basis functions that should be used.");
  keys.addOutputComponent("force2","default","the instantaneous value of the squared force due to this bias potential.");
}

VesLinearExpansion::VesLinearExpansion(const ActionOptions&ao):
  PLUMED_VES_VESBIAS_INIT(ao),
  nargs_(getNumberOfArguments()),
  basisf_pntrs_(0),
  bias_expansion_pntr_(NULL),
  valueForce2_(NULL),
  all_values_inside(true),
  bf_values(0),
  bf_values_set(false)
{
  std::vector<std::string> basisf_labels;
  parseMultipleValues("BASIS_FUNCTIONS",basisf_labels,nargs_);
  checkRead();

  std::string error_msg = "";
  basisf_pntrs_ = VesTools::getPointersFromLabels<BasisFunctions*>(basisf_labels,plumed.getActionSet(),error_msg);
  if(error_msg.size()>0) {plumed_merror("Error in keyword BASIS_FUNCTIONS of "+getName()+": "+error_msg);}
  //

  std::vector<Value*> args_pntrs = getArguments();
  // check arguments and basis functions
  // this is done to avoid some issues with integration of target distribution
  // and periodic CVs, needs to be fixed later on.
  for(unsigned int i=0; i<args_pntrs.size(); i++) {
    if(args_pntrs[i]->isPeriodic() && !(basisf_pntrs_[i]->arePeriodic()) ) {
      plumed_merror("argument "+args_pntrs[i]->getName()+" is periodic while the basis functions " + basisf_pntrs_[i]->getLabel()+ " are not. You need to use the COMBINE action to remove the periodicity of the argument if you want to use these basis functions");
    }
    else if(!(args_pntrs[i]->isPeriodic()) && basisf_pntrs_[i]->arePeriodic() ) {
      log.printf("  warning: argument %s is not periodic while the basis functions %s used for it are periodic\n",args_pntrs[i]->getName().c_str(),basisf_pntrs_[i]->getLabel().c_str());
    }
  }

  addCoeffsSet(args_pntrs,basisf_pntrs_);
  ncoeffs_ = numberOfCoeffs();
  bool coeffs_read = readCoeffsFromFiles();

  checkThatTemperatureIsGiven();
  bias_expansion_pntr_ = new LinearBasisSetExpansion(getLabel(),getBeta(),comm,args_pntrs,basisf_pntrs_,getCoeffsPntr());
  bias_expansion_pntr_->linkVesBias(this);
  bias_expansion_pntr_->setGridBins(this->getGridBins());
  //
  bf_values.assign(ncoeffs_,0.0);



  if(getNumberOfTargetDistributionPntrs()==0) {
    log.printf("  using an uniform target distribution: \n");
    bias_expansion_pntr_->setupUniformTargetDistribution();
    disableStaticTargetDistFileOutput();
  }
  else if(getNumberOfTargetDistributionPntrs()==1) {
    if(biasCutoffActive()) {getTargetDistributionPntrs()[0]->setupBiasCutoff();}
    bias_expansion_pntr_->setupTargetDistribution(getTargetDistributionPntrs()[0]);
    log.printf("  using target distribution of type %s with label %s \n",getTargetDistributionPntrs()[0]->getName().c_str(),getTargetDistributionPntrs()[0]->getLabel().c_str());
  }
  else {
    plumed_merror("problem with the TARGET_DISTRIBUTION keyword, either give no label or just one label.");
  }
  setTargetDistAverages(bias_expansion_pntr_->TargetDistAverages());
  //
  if(coeffs_read && biasCutoffActive()) {
    updateTargetDistributions();
  }
  //
  if(coeffs_read) {
    setupBiasFileOutput();
    writeBiasToFile();
  }

  addComponent("force2"); componentIsNotPeriodic("force2");
  valueForce2_=getPntrToComponent("force2");
}


VesLinearExpansion::~VesLinearExpansion() {
  if(bias_expansion_pntr_!=NULL) {
    delete bias_expansion_pntr_;
  }
}


void VesLinearExpansion::calculate() {

  std::vector<double> cv_values(nargs_);
  std::vector<double> forces(nargs_);

  for(unsigned int k=0; k<nargs_; k++) {
    cv_values[k]=getArgument(k);
  }

  all_values_inside = true;
  double bias = bias_expansion_pntr_->getBiasAndForces(cv_values,all_values_inside,forces,bf_values);
  if(biasCutoffActive()) {
    applyBiasCutoff(bias,forces,bf_values);
    bf_values[0]=1.0;
  }
  double totalForce2 = 0.0;
  for(unsigned int k=0; k<nargs_; k++) {
    setOutputForce(k,forces[k]);
    totalForce2 += forces[k]*forces[k];
  }

  setBias(bias);
  valueForce2_->set(totalForce2);

  bf_values_set = true;
}


void VesLinearExpansion::update() {
  if(!bf_values_set) {
    warning("VesLinearExpansion::update() is being called without calling VesLinearExpansion::calculate() first to calculate the basis function values. This can lead to incorrect behavior.");
  }
  if(all_values_inside && bf_values_set) {
    addToSampledAverages(bf_values);
  }
  std::fill(bf_values.begin(), bf_values.end(), 0.0);
  bf_values_set = false;
}






void VesLinearExpansion::updateTargetDistributions() {
  bias_expansion_pntr_->updateTargetDistribution();
  setTargetDistAverages(bias_expansion_pntr_->TargetDistAverages());
}


void VesLinearExpansion::restartTargetDistributions() {
  bias_expansion_pntr_->readInRestartTargetDistribution(getCurrentTargetDistOutputFilename());
  bias_expansion_pntr_->restartTargetDistribution();
  setTargetDistAverages(bias_expansion_pntr_->TargetDistAverages());
}


void VesLinearExpansion::setupBiasFileOutput() {
  bias_expansion_pntr_->setupBiasGrid(true);
}


void VesLinearExpansion::writeBiasToFile() {
  bias_expansion_pntr_->updateBiasGrid();
  OFile* ofile_pntr = getOFile(getCurrentBiasOutputFilename(),useMultipleWalkers());
  bias_expansion_pntr_->writeBiasGridToFile(*ofile_pntr);
  ofile_pntr->close(); delete ofile_pntr;
  if(biasCutoffActive()) {
    bias_expansion_pntr_->updateBiasWithoutCutoffGrid();
    OFile* ofile_pntr2 = getOFile(getCurrentBiasOutputFilename("without-cutoff"),useMultipleWalkers());
    bias_expansion_pntr_->writeBiasWithoutCutoffGridToFile(*ofile_pntr2);
    ofile_pntr2->close(); delete ofile_pntr2;
  }
}


void VesLinearExpansion::resetBiasFileOutput() {
  bias_expansion_pntr_->resetStepOfLastBiasGridUpdate();
}


void VesLinearExpansion::setupFesFileOutput() {
  bias_expansion_pntr_->setupFesGrid();
}


void VesLinearExpansion::writeFesToFile() {
  bias_expansion_pntr_->updateFesGrid();
  OFile* ofile_pntr = getOFile(getCurrentFesOutputFilename(),useMultipleWalkers());
  bias_expansion_pntr_->writeFesGridToFile(*ofile_pntr);
  ofile_pntr->close(); delete ofile_pntr;
}


void VesLinearExpansion::resetFesFileOutput() {
  bias_expansion_pntr_->resetStepOfLastFesGridUpdate();
}


void VesLinearExpansion::setupFesProjFileOutput() {
  if(getNumberOfProjectionArguments()>0) {
    bias_expansion_pntr_->setupFesProjGrid();
  }
}


void VesLinearExpansion::writeFesProjToFile() {
  bias_expansion_pntr_->updateFesGrid();
  for(unsigned int i=0; i<getNumberOfProjectionArguments(); i++) {
    std::string suffix;
    Tools::convert(i+1,suffix);
    suffix = "proj-" + suffix;
    OFile* ofile_pntr = getOFile(getCurrentFesOutputFilename(suffix),useMultipleWalkers());
    std::vector<std::string> args = getProjectionArgument(i);
    bias_expansion_pntr_->writeFesProjGridToFile(args,*ofile_pntr);
    ofile_pntr->close(); delete ofile_pntr;
  }
}


void VesLinearExpansion::writeTargetDistToFile() {
  OFile* ofile1_pntr = getOFile(getCurrentTargetDistOutputFilename(),useMultipleWalkers());
  OFile* ofile2_pntr = getOFile(getCurrentTargetDistOutputFilename("log"),useMultipleWalkers());
  bias_expansion_pntr_->writeTargetDistGridToFile(*ofile1_pntr);
  bias_expansion_pntr_->writeLogTargetDistGridToFile(*ofile2_pntr);
  ofile1_pntr->close(); delete ofile1_pntr;
  ofile2_pntr->close(); delete ofile2_pntr;
}


void VesLinearExpansion::writeTargetDistProjToFile() {
  for(unsigned int i=0; i<getNumberOfProjectionArguments(); i++) {
    std::string suffix;
    Tools::convert(i+1,suffix);
    suffix = "proj-" + suffix;
    OFile* ofile_pntr = getOFile(getCurrentTargetDistOutputFilename(suffix),useMultipleWalkers());
    std::vector<std::string> args = getProjectionArgument(i);
    bias_expansion_pntr_->writeTargetDistProjGridToFile(args,*ofile_pntr);
    ofile_pntr->close(); delete ofile_pntr;
  }
}


double VesLinearExpansion::calculateReweightFactor() const {
  return bias_expansion_pntr_->calculateReweightFactor();
}


}
}<|MERGE_RESOLUTION|>--- conflicted
+++ resolved
@@ -293,16 +293,10 @@
 public:
   explicit VesLinearExpansion(const ActionOptions&);
   ~VesLinearExpansion();
-<<<<<<< HEAD
   void calculate() override;
+  void update();
   void updateTargetDistributions() override;
   void restartTargetDistributions() override;
-=======
-  void calculate();
-  void update();
-  void updateTargetDistributions();
-  void restartTargetDistributions();
->>>>>>> f14e46c8
   //
   void setupBiasFileOutput() override;
   void writeBiasToFile() override;
