/* +++++++++++++++++++++++++++++++++++++++++++++++++++++++++++++++++++++++++
   Copyright (c) 2013-2016 The plumed team
   (see the PEOPLE file at the root of the distribution for a list of names)

   See http://www.plumed.org for more information.

   This file is part of plumed, version 2.

   plumed is free software: you can redistribute it and/or modify
   it under the terms of the GNU Lesser General Public License as published by
   the Free Software Foundation, either version 3 of the License, or
   (at your option) any later version.

   plumed is distributed in the hope that it will be useful,
   but WITHOUT ANY WARRANTY; without even the implied warranty of
   MERCHANTABILITY or FITNESS FOR A PARTICULAR PURPOSE.  See the
   GNU Lesser General Public License for more details.

   You should have received a copy of the GNU Lesser General Public License
   along with plumed.  If not, see <http://www.gnu.org/licenses/>.
+++++++++++++++++++++++++++++++++++++++++++++++++++++++++++++++++++++++++ */
#include "ReferenceAtoms.h"
#include "tools/OFile.h"
#include "tools/PDB.h"

namespace PLMD {

ReferenceAtoms::ReferenceAtoms( const ReferenceConfigurationOptions& ro ):
ReferenceConfiguration(ro),
checks_were_disabled(false)
{
}

void ReferenceAtoms::readAtomsFromPDB( const PDB& pdb ){
  if( pdb.getNumberOfAtomBlocks()!=1 ) error("found multi-atom-block pdb format but expecting only one block of atoms");  

  for(unsigned i=0;i<pdb.size();++i){
     indices.push_back( pdb.getAtomNumbers()[i] ); reference_atoms.push_back( pdb.getPositions()[i] );
     align.push_back( pdb.getOccupancy()[i] ); displace.push_back( pdb.getBeta()[i] );
  }
  atom_der_index.resize( reference_atoms.size() );
}

void ReferenceAtoms::setAtomNumbers( const std::vector<AtomNumber>& numbers ){
  reference_atoms.resize( numbers.size() ); align.resize( numbers.size() );
  displace.resize( numbers.size() ); atom_der_index.resize( numbers.size() );
  indices.resize( numbers.size() );
  for(unsigned i=0;i<numbers.size();++i){
     indices[i]=numbers[i]; atom_der_index[i]=i; 
  }
}

<<<<<<< HEAD
void ReferenceAtoms::printAtoms( OFile& ofile ) const {
  plumed_assert( indices.size()==reference_atoms.size() && align.size()==reference_atoms.size() && displace.size()==reference_atoms.size() );
=======
void ReferenceAtoms::printAtoms( OFile& ofile, const double& lunits ) const {
>>>>>>> 978e8602
  for(unsigned i=0;i<reference_atoms.size();++i){
      ofile.printf("ATOM  %4d  X    RES  %4u  %8.3f%8.3f%8.3f%6.2f%6.2f\n",
        indices[i].serial(), i, 
        lunits*reference_atoms[i][0], lunits*reference_atoms[i][1], lunits*reference_atoms[i][2],
        align[i], displace[i] );
  }
}

bool ReferenceAtoms::parseAtomList( const std::string& key, std::vector<unsigned>& numbers ){
  plumed_assert( numbers.size()==0 );

  std::vector<std::string> strings; 
  if( !parseVector(key,strings,true) ) return false;
  Tools::interpretRanges(strings); 

  numbers.resize( strings.size() ); 
  for(unsigned i=0;i<strings.size();++i){
      AtomNumber atom;
      if( !Tools::convert(strings[i],atom ) ) error("could not convert " + strings[i] + " into atom number");

      bool found=false;
      for(unsigned j=0;j<indices.size();++j){
          if( atom==indices[j] ){ found=true; numbers[i]=j; break; }
      }
      if(!found) error("atom labelled " + strings[i] + " is not present in pdb input file");
  }
  return true;
}

void ReferenceAtoms::getAtomRequests( std::vector<AtomNumber>& numbers, bool disable_checks ){
  singleDomainRequests(numbers,disable_checks);
}

void ReferenceAtoms::singleDomainRequests( std::vector<AtomNumber>& numbers, bool disable_checks ){
  checks_were_disabled=disable_checks;
  atom_der_index.resize( indices.size() );

  if( numbers.size()==0 ){
      for(unsigned i=0;i<indices.size();++i){
         numbers.push_back( indices[i] );
         atom_der_index[i]=i;
      }
  } else {
      if(!disable_checks){
         if( numbers.size()!=indices.size() ) error("mismatched numbers of atoms in pdb frames");
      }

      bool found;
      for(unsigned i=0;i<indices.size();++i){
         found=false;
         if(!disable_checks){
            if( indices[i]!=numbers[i] ) error("found mismatched reference atoms in pdb frames");
            atom_der_index[i]=i;
         } else {
            for(unsigned j=0;j<numbers.size();++j){
              if( indices[i]==numbers[j] ){ found=true; atom_der_index[i]=j; break; }
            } 
            if( !found ){
              atom_der_index[i]=numbers.size(); numbers.push_back( indices[i] );
            }
         }
      }
  }
}

}<|MERGE_RESOLUTION|>--- conflicted
+++ resolved
@@ -50,12 +50,8 @@
   }
 }
 
-<<<<<<< HEAD
-void ReferenceAtoms::printAtoms( OFile& ofile ) const {
+void ReferenceAtoms::printAtoms( OFile& ofile, const double& lunits ) const {
   plumed_assert( indices.size()==reference_atoms.size() && align.size()==reference_atoms.size() && displace.size()==reference_atoms.size() );
-=======
-void ReferenceAtoms::printAtoms( OFile& ofile, const double& lunits ) const {
->>>>>>> 978e8602
   for(unsigned i=0;i<reference_atoms.size();++i){
       ofile.printf("ATOM  %4d  X    RES  %4u  %8.3f%8.3f%8.3f%6.2f%6.2f\n",
         indices[i].serial(), i, 
