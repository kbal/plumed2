--- conflicted
+++ resolved
@@ -279,18 +279,12 @@
      logweights[idata] = ww; 
   }
   // Write data to checkpoint file
-<<<<<<< HEAD
-  if( write_chq ) data[idata]->print( rfile, getTime(), logweights[idata], old_norm );
-=======
   if( write_chq ) {
   // close the restart file so it is flushed
       rfile.rewind();
-      rfile.printField("time",getTime()); rfile.printField("old_normalization",old_norm);
-      for(unsigned i=0;i<getNumberOfArguments();++i) rfile.printField( getPntrToArgument(i), getArgument(i) );
-      rfile.printField("log_weight",logweights[idata]); rfile.printField();
+      data[idata]->print( rfile, getTime(), logweights[idata], old_norm );
       rfile.flush();
   }
->>>>>>> f7e4e385
   // Increment data counter
   idata++;
 }
