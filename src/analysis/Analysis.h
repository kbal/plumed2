--- conflicted
+++ resolved
@@ -139,16 +139,12 @@
   void prepare();
   void calculate();
   void update();
-<<<<<<< HEAD
+  void accumulate();
   /// run analysis in blocks every freq and clears the data: just when RUN is set (and no USE_ALL_DATA) 
   virtual void performAnalysis()=0;  
   /// run intermediate analysis every stride without clearing the block (just check how the calc is going, e.g. a running avg): useful for both
   /// USE_ALL_DATA and RUN options 
   virtual void intermediateAnalysis(){};
-=======
-  void accumulate();
-  virtual void performAnalysis()=0;
->>>>>>> 70f82cd9
   void apply(){}
   void runFinalJobs();
   void runAnalysis();
