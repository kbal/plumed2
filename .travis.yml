--- conflicted
+++ resolved
@@ -48,39 +48,22 @@
   - LIBRARY_PATH="$LIBRARY_PATH:/usr/local/lib"
   - LD_LIBRARY_PATH="$LD_LIBRARY_PATH:/usr/local/lib"
 # cppcheck:
-<<<<<<< HEAD
-  - test "$CPPCHECK" == yes && ./.travis/install.cppcheck 1.69 || true
-=======
-  - if test "$CPPCHECK" == yes ; then  ./.travis.install.cppcheck 1.69  ; fi
->>>>>>> 84ad8d2a
+  - if test "$CPPCHECK" == yes ; then  ./.travis/install.cppcheck 1.69  ; fi
 # installation of these packages takes a lot of time
 # we do it only when needed
   - if test "$PLUMED_CXX" == "mpic++" ; then sudo apt-get install -y libopenmpi1.5-dev openmpi1.5-bin ; fi
   - if test "$MAKEDOC" == yes ; then sudo apt-get install -y graphviz            ; fi
 # doxygen from its repository (apt-get gets an old version)
-<<<<<<< HEAD
 #  - test "$MAKEDOC" == yes && ./.travis/install.doxygen                   || true
 # it seems that here we can get precompiled doxygen and latex
-  - test "$MAKEDOC" == yes && sudo apt-add-repository -y ppa:libreoffice/ppa || true
-  - test "$MAKEDOC" == yes && sudo apt-get update -qq                     || true
-  - test "$MAKEDOC" == yes && sudo apt-get install -y doxygen doxygen-latex || true
-  - test "$VALGRIND" == yes && sudo apt-get install -y valgrind           || true
-  - test "$LAPACK" == yes  && sudo apt-get install libatlas-base-dev      || true
-  - test "$ALMOST" == yes && ./.travis/install.almost                     || true
-  - test "$ALMOST" == yes && ENALMOST="--enable-almost"                 || true
-  - test "$ALMOST" == yes && PLUMED_CPPFLAGS="$INCLUDE -I/usr/local/include -I/usr/local/include/almost"  || true
-=======
-#  - if test "$MAKEDOC" == yes ; then ./.travis.install.doxygen                   ; fi
-# it seems that here we can get precompiled doxygen and latex
-  - if test "$MAKEDOC" == yes ; then sudo apt-add-repository -y ppa:libreoffice/ppa ; fi
-  - if test "$MAKEDOC" == yes ; then sudo apt-get update -qq                     ; fi
-  - if test "$MAKEDOC" == yes ; then sudo apt-get install -y doxygen doxygen-latex ; fi
-  - if test "$VALGRIND" == yes ; then sudo apt-get install -y valgrind           ; fi
-  - if test "$LAPACK" == yes  ; then sudo apt-get install libatlas-base-dev      ; fi
-  - if test "$ALMOST" == yes ; then ./.travis.install.almost                     ; fi
-  - if test "$ALMOST" == yes ; then ENALMOST="--enable-almost"                 ; fi
-  - if test "$ALMOST" == yes ; then PLUMED_CPPFLAGS="$INCLUDE -I/usr/local/include -I/usr/local/include/almost"  ; fi
->>>>>>> 84ad8d2a
+  - if test "$MAKEDOC" == yes && sudo apt-add-repository -y ppa:libreoffice/ppa ; fi
+  - if test "$MAKEDOC" == yes && sudo apt-get update -qq                     ; fi
+  - if test "$MAKEDOC" == yes && sudo apt-get install -y doxygen doxygen-latex ; fi
+  - if test "$VALGRIND" == yes && sudo apt-get install -y valgrind           ; fi
+  - if test "$LAPACK" == yes  && sudo apt-get install libatlas-base-dev      ; fi
+  - if test "$ALMOST" == yes && ./.travis/install.almost                     ; fi
+  - if test "$ALMOST" == yes && ENALMOST="--enable-almost"                 ; fi
+  - if test "$ALMOST" == yes && PLUMED_CPPFLAGS="$INCLUDE -I/usr/local/include -I/usr/local/include/almost"  ; fi
 # moreover, we hardcode path to dynamic library, required for xdrfile to link properly
 # I do it only when LD_LIBRARY_PATH is non blank, since otherwise clang gives problems
   - if test -n "$LD_LIBRARY_PATH" ; then PLUMED_LDFLAGS="-Wl,-rpath,$LD_LIBRARY_PATH" ; fi
@@ -100,8 +83,4 @@
   - make -C regtest checkfail
   - if test "$CPPCHECK" == yes ; then make cppcheck ; fi
 after_success:
-<<<<<<< HEAD
-  - test "$MAKEDOC" == yes && ./.travis/pushdoc
-=======
-  - if test "$MAKEDOC" == yes ; then ./.travis.pushdoc
->>>>>>> 84ad8d2a
+  - if test "$MAKEDOC" == yes ; then ./.travis/pushdoc ; fi 