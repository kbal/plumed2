--- conflicted
+++ resolved
@@ -3,9 +3,13 @@
 set -e
 set -x
 
-<<<<<<< HEAD
 GIT_OWNER=$(  echo $TRAVIS_REPO_SLUG | sed "s/\/.*$//" )
 GIT_REPO=$(   echo $TRAVIS_REPO_SLUG | sed "s/^.*\///" )
+
+if [ "$TRAVIS_PULL_REQUEST" != false ] ; then
+  echo "Building from a pull request, nothing to push"
+  exit 0
+fi
 
 if [ "$GIT_OWNER" = plumed ] ; then
   if [[ "$TRAVIS_BRANCH" =~ ^v2\.[0-9]+$ ]] ; then
@@ -16,16 +20,6 @@
     fi
   elif [ "$TRAVIS_BRANCH" = master ] ; then
     branchtype=master
-=======
-if [ "$TRAVIS_PULL_REQUEST" != false ] ; then
-  echo "Building from a pull request, nothing to push"
-  exit 0
-fi
-
-if [[ "$TRAVIS_BRANCH" =~ ^v2\.[0-9]+$ ]] ; then
-  if test -f CHANGES/"$TRAVIS_BRANCH".txt && grep -q plumednotmaintained CHANGES/"$TRAVIS_BRANCH".txt ; then
-    branchtype=unsupported
->>>>>>> 923de6b8
   else
     branchtype=unofficial
   fi
